--- conflicted
+++ resolved
@@ -225,39 +225,15 @@
 }
 
 void WholeMolecules::calculate() {
-<<<<<<< HEAD
-  if(doref) {
-    #pragma omp parallel num_threads(OpenMP::getNumThreads())
-    {
-      #pragma omp for nowait
-      for(unsigned i=0; i<groups.size(); ++i) {
-        Vector first=getGlobalPosition(groups[i][0]);
-        setGlobalPosition(groups[i][0], refs[i]+pbcDistance(refs[i],first) );
-        for(unsigned j=0; j<groups[i].size()-1; ++j) {
-          first=getGlobalPosition(groups[i][j]);
-          Vector second=getGlobalPosition(groups[i][j+1]);  
-          setGlobalPosition(groups[i][j+1], first+pbcDistance(first,second) );
-        }
-      }
-    }
-  } else {
-    for(unsigned i=0; i<groups.size(); ++i) {
-      for(unsigned j=0; j<groups[i].size()-1; ++j) {
-        Vector first=getGlobalPosition(groups[i][j]);
-        Vector second=getGlobalPosition(groups[i][j+1]);
-        setGlobalPosition(groups[i][j+1], first+pbcDistance(first,second) );
-      }
-=======
   for(unsigned i=0; i<groups.size(); ++i) {
     if(addref) {
-      Vector & first (modifyGlobalPosition(groups[i][0]));
-      first = refs[i]+pbcDistance(refs[i],first);
+      Vector first=getGlobalPosition(groups[i][0]);
+      setGlobalPosition( groups[i][0], refs[i]+pbcDistance(refs[i],first) );
     }
     for(unsigned j=0; j<groups[i].size()-1; ++j) {
-      const Vector & first (getGlobalPosition(roots[i][j]));
-      Vector & second (modifyGlobalPosition(groups[i][j+1]));
-      second=first+pbcDistance(first,second);
->>>>>>> c03db3e5
+      Vector first=getGlobalPosition(groups[i][j]);
+      Vector second=getGlobalPosition(groups[i][j+1]);
+      setGlobalPosition(groups[i][j+1], first+pbcDistance(first,second) );
     }
   }
 }
