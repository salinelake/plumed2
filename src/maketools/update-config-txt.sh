#! /bin/bash

# first argument is name of txt file to be updated
file="$1"

# version strings:
version=$(
echo "version short $(
  if test -f ../../VERSION ; then
    grep -v "#" ../../VERSION | sed  's/^\([0-9][0-9]*\.[0-9][0-9]*\).*/\1/'
  else
    echo "Unknown"
  fi
)"

echo "version long $(
  if test -f ../../VERSION ; then
    grep -v "#" ../../VERSION
  else
    echo "Unknown"
  fi
)"

echo "version git $(
  if test -d ../../.git && hash git 2> /dev/null ; then
# in case it does not work, fallback to normal hash (12 char long)
    git describe --long --dirty --always || git rev-parse  --short=12 HEAD
  else
    echo "Unknown"
  fi
)"

)



# first get full list of possible defines from configure.ac and .h
list="$(
  {
  cat ../../configure.ac
  grep -E "^#" ../*/*.h ../*/*.cpp
  } |
  grep -o "__PLUMED_HAS_[A-Z_]*" |
  sed "s/__PLUMED_HAS_//" | sort | uniq | tr A-Z a-z)"

# now get list of -D__PLUMED_HAS flags in Makefile.conf
has="$(
for flag
do
  case "$flag" in
  (-D__PLUMED_HAS_*=0) ;;
  (-D__PLUMED_HAS_*=*) echo ${flag#-D} | sed "s/=.*//" ;;
  (-D__PLUMED_HAS_*)   echo ${flag#-D} ;;
  (*) ;;
  esac
done | sed "s/__PLUMED_HAS_//" | sort | uniq | tr A-Z a-z
)"

# now get a list of other defines in Makefile.conf
def="$(
for flag
do
  case "$flag" in
  (-D__PLUMED_HAS_*) ;;
  (-D*) echo "define ${flag#-D}" ;;
  (*) ;;
  esac
done | sort | uniq
)"

modules=$(
cd ../
for dir in *
do
  if test -f $dir/module.type
  then
    mtype="$(cat "$dir/module.type")"
    is=""
    case "$mtype" in
    (always) is=on ;;
    (default-on)
      if test -f $dir.off ; then
         is=off
      else
         is=on
      fi  ;;
    (default-off)
      if test -f $dir.on ; then
         is=on
      else
         is=off
      fi  ;;
    esac
    echo "module $dir $is ($mtype)"
  fi
done
)

{
echo "# version strings"
echo "# syntax: version short/long/git number"
echo "$version"
echo
<<<<<<< HEAD
echo "python_bin $python_bin"
=======
echo "# command to lauch mpi processes"
echo "# syntax: mpiexec command"
>>>>>>> c33d9fd2
echo "mpiexec $mpiexec"
echo
echo "# list of 'has' options"
echo "# syntax: has name on/of"
echo "# if option xx is on then plumed has beeen compiled with -D__PLUMED_HAS_XX"
{
  for d in $has
  do
    echo "has $d on"
  done
  for u in $list
  do
    found=ko
    for d in $has
    do
      if test "$d" = "$u" ; then
        found=ok
      fi
    done
    if test "$found" = ko ; then
      echo "has $u off"
    fi
  done
} | sort
echo
echo "# other defines"
echo "# syntax: define name=value"
echo "$def"
echo
echo "# list of modules"
echo "# syntax: module name on/off (default-on/default-off/always)"
echo "$modules" | sort
echo
echo "# Makefile.conf file"
echo "# syntax: makefile_conf followed by a single space followed by a line from makefile_conf"
cat "$makefile_conf" | awk '{printf("makefile_conf %s\n",$0)}'

}> $file~

cmp -s $file~ $file || cp $file~ $file
rm $file~


<|MERGE_RESOLUTION|>--- conflicted
+++ resolved
@@ -101,12 +101,13 @@
 echo "# syntax: version short/long/git number"
 echo "$version"
 echo
-<<<<<<< HEAD
+echo "# python executable"
+echo "# syntax: python_bin executable"
+echo "# empty string means that python has not been configured"
 echo "python_bin $python_bin"
-=======
+echo
 echo "# command to lauch mpi processes"
 echo "# syntax: mpiexec command"
->>>>>>> c33d9fd2
 echo "mpiexec $mpiexec"
 echo
 echo "# list of 'has' options"
