--- conflicted
+++ resolved
@@ -50,12 +50,8 @@
   void setReferenceConfiguration();
 public:
   explicit RMSD(const ActionOptions&);
-<<<<<<< HEAD
-  virtual void calculate();
-  void apply();
-=======
-  void calculate() override;
->>>>>>> 5a9bc5a3
+  virtual void calculate() override;
+  void apply() override;
   static void registerKeywords(Keywords& keys);
 };
 
@@ -190,6 +186,8 @@
   keys.addFlag("UNORMALIZED",false,"by default the mean sequare deviation or root mean square deviation is calculated.  If this option is given no averaging is done");
   keys.addFlag("SQUARED",false," This should be setted if you want MSD instead of RMSD ");
   keys.addFlag("DISPLACEMENT",false,"Calculate the vector of displacements instead of the length of this vector");
+  keys.addOutputComponent("disp","DISPLACEMENT","the vector of displacements for the atoms");
+  keys.addOutputComponent("dist","DISPLACEMENT","the RMSD distance the atoms have moved");
 }
 
 RMSD::RMSD(const ActionOptions&ao):
@@ -269,28 +267,6 @@
       retrieveAtoms(); setReferenceConfiguration();
   }
 
-<<<<<<< HEAD
-=======
-  rmsd=metricRegister().create<RMSDBase>(type,pdb);
-
-  std::vector<AtomNumber> atoms;
-  rmsd->getAtomRequests( atoms );
-//  rmsd->setNumberOfAtoms( atoms.size() );
-  requestAtoms( atoms );
-
-  // Setup the derivative pack
-  myvals.resize( 1, 3*atoms.size()+9 ); mypack.resize( 0, atoms.size() );
-  for(unsigned i=0; i<atoms.size(); ++i) mypack.setAtomIndex( i, i );
-
-  log.printf("  reference from file %s\n",reference.c_str());
-  log.printf("  which contains %d atoms\n",getNumberOfAtoms());
-  log.printf("  with indices : ");
-  for(unsigned i=0; i<atoms.size(); ++i) {
-    if(i%25==0) log<<"\n";
-    log.printf("%d ",atoms[i].serial());
-  }
-  log.printf("\n");
->>>>>>> 5a9bc5a3
   log.printf("  method for alignment : %s \n",type.c_str() );
   if(squared)log.printf("  chosen to use SQUARED option for MSD instead of RMSD\n");
   if(nopbc) log.printf("  without periodic boundary conditions\n");
