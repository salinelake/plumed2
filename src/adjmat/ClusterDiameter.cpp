--- conflicted
+++ resolved
@@ -73,11 +73,7 @@
        for(unsigned j=0;j<getNumberOfNodes();++j) addTaskToList( i*getNumberOfNodes() + j );
    }
    // Now create a higest vessel
-<<<<<<< HEAD
-   addVessel("HIGHEST", "", -1); setupAtomLists( true );
-=======
    addVessel("HIGHEST", "", -1); std::vector<AtomNumber> fake_atoms; setupMultiColvarBase( fake_atoms ); 
->>>>>>> 33d3d5ef
 }
 
 void ClusterDiameter::turnOnDerivatives(){
