--- conflicted
+++ resolved
@@ -62,22 +62,8 @@
 public:
   static void registerKeywords( Keywords& keys );
   explicit TopologyMatrix(const ActionOptions&);
-<<<<<<< HEAD
 // active methods:
-  double calculateWeight( const Vector& pos1, const Vector& pos2, const unsigned& natoms, MultiValue& myvals ) const ;
-=======
-/// Get the number of quantities that we must compute
-  unsigned getNumberOfQuantities() const override;
-/// Create the ith, ith switching function
-  void setupConnector( const unsigned& id, const unsigned& i, const unsigned& j, const std::vector<std::string>& desc ) override;
-/// This actually calculates the value of the contact function
-  double calculateWeight( const unsigned& taskCode, const double& weight, multicolvar::AtomValuePack& myatoms ) const override;
-/// This does nothing
-  double compute( const unsigned& tindex, multicolvar::AtomValuePack& myatoms ) const override;
-/// Calculate the contribution from one of the atoms in the third element of the pack
-  void calculateForThreeAtoms( const unsigned& iat, const Vector& d1, const double& d1_len,
-                               HistogramBead& bead, multicolvar::AtomValuePack& myatoms ) const ;
->>>>>>> 5a9bc5a3
+  double calculateWeight( const Vector& pos1, const Vector& pos2, const unsigned& natoms, MultiValue& myvals ) const override;
 };
 
 PLUMED_REGISTER_ACTION(TopologyMatrix,"TOPOLOGY_MATRIX")
