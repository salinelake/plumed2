--- conflicted
+++ resolved
@@ -80,11 +80,7 @@
 {
 public:
   explicit LocalEnsemble(const ActionOptions&);
-<<<<<<< HEAD
-  void     calculateFunction( const std::vector<double>& args, MultiValue& myvals ) const ;
-=======
-  void     calculate() override;
->>>>>>> 5a9bc5a3
+  void     calculateFunction( const std::vector<double>& args, MultiValue& myvals ) const override ;
   static void registerKeywords(Keywords& keys);
 };
 
@@ -93,13 +89,8 @@
 
 void LocalEnsemble::registerKeywords(Keywords& keys) {
   Function::registerKeywords(keys);
-<<<<<<< HEAD
   keys.use("ARG"); keys.use("PERIODIC"); //ActionWithValue::useCustomisableComponents(keys);
-=======
-  keys.use("ARG");
-  keys.add("compulsory","NUM","the number of local replicas");
-  useCustomisableComponents(keys);
->>>>>>> 5a9bc5a3
+  keys.addOutputComponent("arg","default","the output arguments");
 }
 
 LocalEnsemble::LocalEnsemble(const ActionOptions&ao):
@@ -110,9 +101,9 @@
   std::vector<unsigned> shape; shape.resize(0);
   for(unsigned i=0; i<arg_ends.size()-1; ++i) {
       std::string num; Tools::convert(i+1,num);
-      ActionWithValue::addComponentWithDerivatives( "arg_" + num, shape );
-      if(period.size()==1 && period[0]=="NO") componentIsNotPeriodic( "arg_" + num );
-      else if(period.size()==2) componentIsPeriodic("arg_" + num, period[0], period[1]);
+      ActionWithValue::addComponentWithDerivatives( "arg-" + num, shape );
+      if(period.size()==1 && period[0]=="NO") componentIsNotPeriodic( "arg-" + num );
+      else if(period.size()==2) componentIsPeriodic("arg-" + num, period[0], period[1]);
   }
   log.printf("  averaging over %u replicas.\n", arg_ends[1]-arg_ends[0]);
 }
