--- conflicted
+++ resolved
@@ -181,7 +181,6 @@
 
 void Combine::calculateFunction( const std::vector<double>& args, MultiValue& myvals ) const {
   double combine=0.0;
-<<<<<<< HEAD
   if( args.size()==1 && !numberedkeys ) {
     unsigned ind = myvals.getTaskIndex(); if( parameters.size()==1 ) ind=0;
     plumed_dbg_assert( ind<parameters.size() );
@@ -196,16 +195,8 @@
     };
   }
   addValue( 0, combine, myvals );
-=======
-  for(unsigned i=0; i<coefficients.size(); ++i) {
-    double cv = (getArgument(i)-parameters[i]);
-    combine+=coefficients[i]*std::pow(cv,powers[i]);
-    setDerivative(i,coefficients[i]*powers[i]*std::pow(cv,powers[i]-1.0));
-  };
-  setValue(combine);
->>>>>>> c03db3e5
-}
-
-}
-}
-
+}
+
+}
+}
+
