--- conflicted
+++ resolved
@@ -321,14 +321,10 @@
 	mkdir -p install
 	cd install && $(LDSHARED) -o libplumedKernel.$(SOEXT) $(addprefix ../,$(OBJ_KERNEL)) $(DYNAMIC_LIBS)
 else
-<<<<<<< HEAD
 	$(LDSHARED) -o $@ $^ $(DYNAMIC_LIBS)
-=======
-	$(LDSO) -o $@ $^ $(DYNAMIC_LIBS)
 ifeq ($(SOEXT),dylib)
 	install_name_tool -id "$(realpath .)/libplumedKernel.$(SOEXT)" libplumedKernel.$(SOEXT)
 endif
->>>>>>> 5f100830
 endif
 
 $(PLUMED_SHARED_OBJ): $(OBJ_KERNEL) $(OBJ_WRAPPER)
@@ -336,14 +332,10 @@
 	mkdir -p install
 	cd install && $(LDSHARED) -o libplumed.$(SOEXT) $(addprefix ../,$(OBJ_KERNEL)) $(addprefix ../,$(OBJ_WRAPPER)) $(DYNAMIC_LIBS)
 else
-<<<<<<< HEAD
 	$(LDSHARED) -o $@ $^ $(DYNAMIC_LIBS)
-=======
-	$(LDSO) -o $@ $^ $(DYNAMIC_LIBS)
 ifeq ($(SOEXT),dylib)
 	install_name_tool -id "$(realpath .)/libplumed.$(SOEXT)" $@
 endif
->>>>>>> 5f100830
 endif
 
 $(PLUMED_MAIN_STATIC): $(OBJ_MAIN) $(OBJ_KERNEL) $(OBJ_WRAPPER)
