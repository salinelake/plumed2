--- conflicted
+++ resolved
@@ -152,13 +152,8 @@
       // Read the pdb file
       do_read=mypdb.readFromFilepointer(fp,false,0.1);
       if( do_read ) {
-<<<<<<< HEAD
-        ReferenceConfiguration* mymsd=metricRegister().create<ReferenceConfiguration>( mtype, mypdb );
-        frames.emplace_back( mymsd ); mymsd->checkRead();
-=======
         auto mymsd(metricRegister().create<ReferenceConfiguration>( mtype, mypdb ));
         frames.emplace_back( std::move(mymsd) );
->>>>>>> 0efc7185
       }
     }
     std::vector<unsigned> fixed; parseVector("--fixed",fixed);
@@ -196,11 +191,7 @@
     MultiValue myvpack( 1, frames[0]->getNumberOfReferenceArguments() + 3*frames[0]->getNumberOfReferencePositions() + 9 );
     ReferenceValuePack mypack( frames[0]->getNumberOfReferenceArguments(), frames[0]->getNumberOfReferencePositions(), myvpack );
     for(unsigned i=1; i<frames.size(); ++i) {
-<<<<<<< HEAD
-      mypack.clear(); double len = frames[i]->calc( frames[i-1]->getReferencePositions(), fake_pbc, vals, frames[i-1]->getReferenceArguments(), mypack, false );
-=======
-      double len = frames[i]->calc( frames[i-1]->getReferencePositions(), fake_pbc, vals_ptr, frames[i-1]->getReferenceArguments(), mypack, false );
->>>>>>> 0efc7185
+      mypack.clear(); double len=0; // double len = frames[i]->calc( frames[i-1]->getReferencePositions(), fake_pbc, vals, frames[i-1]->getReferenceArguments(), mypack, false );
       printf("FINAL DISTANCE BETWEEN FRAME %u AND %u IS %f \n",i-1,i,len );
       mean+=len;
     }
@@ -208,9 +199,7 @@
 
     // Delete all the frames
     OFile ofile; ofile.open(ofilename);
-<<<<<<< HEAD
-    for(unsigned i=0; i<frames.size(); ++i) { frames[i]->print( ofile, ofmt, 10. ); }
-=======
+    //for(unsigned i=0; i<frames.size(); ++i) { frames[i]->print( ofile, ofmt, 10. ); }
     std::vector<std::string> argnames; frames[0]->getArgumentRequests( argnames );
     std::vector<AtomNumber> atindices; frames[0]->getAtomRequests( atindices );
     PDB mypdb; mypdb.setAtomNumbers( atindices ); mypdb.setArgumentNames( argnames );
@@ -220,7 +209,6 @@
       ofile.printf("REMARK TYPE=%s\n",mtype.c_str() );
       mypdb.print( 10, NULL, ofile, ofmt );
     }
->>>>>>> 0efc7185
     // Delete the vals as we don't need them
     // for(unsigned i=0; i<vals.size(); ++i) delete vals[i];
     // Return as we are done
@@ -276,17 +264,6 @@
   sframe->extractDisplacementVector( eframe->getReferencePositions(), args_ptr, eframe->getReferenceArguments(), false, mydir );
 
 // Now create frames
-<<<<<<< HEAD
-  std::vector<std::unique_ptr<ReferenceConfiguration>> final_path;
-  Direction pos(ReferenceConfigurationOptions("DIRECTION"));
-  pos.setNamesAndAtomNumbers( sframe->getAbsoluteIndexes(), sframe->getArgumentNames() );
-  for(int i=0; i<nbefore; ++i) {
-    pos.setDirection( sframe->getReferencePositions(), sframe->getReferenceArguments() );
-    pos.displaceReferenceConfiguration( -i*delr, mydir );
-    final_path.emplace_back( metricRegister().create<ReferenceConfiguration>(mtype) );
-    final_path[final_path.size()-1]->setNamesAndAtomNumbers( sframe->getAbsoluteIndexes(), sframe->getArgumentNames() );
-    final_path[final_path.size()-1]->setReferenceConfig( pos.getReferencePositions(), pos.getReferenceArguments(), sframe->getReferenceMetric() );
-=======
   OFile ofile; ofile.open(ofilename); unsigned nframes=0;
   Direction pos(ReferenceConfigurationOptions("DIRECTION")); pos.read( mypdb );
   for(int i=0; i<nbefore; ++i) {
@@ -296,42 +273,18 @@
     for(unsigned j=0; j<pos.getReferenceArguments().size(); ++j) mypdb.setArgumentValue( sframe->getArgumentNames()[j], pos.getReferenceArgument(j) );
     ofile.printf("REMARK TYPE=%s\n",mtype.c_str() );
     mypdb.print( 10, NULL, ofile, ofmt ); nframes++;
->>>>>>> 0efc7185
   }
   for(unsigned i=1; i<nbetween; ++i) {
     pos.setDirection( sframe->getReferencePositions(), sframe->getReferenceArguments() );
     pos.displaceReferenceConfiguration( i*delr, mydir );
-<<<<<<< HEAD
-    final_path.emplace_back( metricRegister().create<ReferenceConfiguration>(mtype) );
-    final_path[final_path.size()-1]->setNamesAndAtomNumbers( sframe->getAbsoluteIndexes(), sframe->getArgumentNames() );
-    final_path[final_path.size()-1]->setReferenceConfig( pos.getReferencePositions(), pos.getReferenceArguments(), sframe->getReferenceMetric() );
-=======
     mypdb.setAtomPositions( pos.getReferencePositions() );
     for(unsigned j=0; j<pos.getReferenceArguments().size(); ++j) mypdb.setArgumentValue( sframe->getArgumentNames()[j], pos.getReferenceArgument(j) );
     ofile.printf("REMARK TYPE=%s\n",mtype.c_str() );
     mypdb.print( 10, NULL, ofile, ofmt ); nframes++;
->>>>>>> 0efc7185
   }
   for(unsigned i=0; i<nafter; ++i) {
     pos.setDirection( eframe->getReferencePositions(), eframe->getReferenceArguments() );
     pos.displaceReferenceConfiguration( i*delr, mydir );
-<<<<<<< HEAD
-    final_path.emplace_back( metricRegister().create<ReferenceConfiguration>(mtype) );
-    final_path[final_path.size()-1]->setNamesAndAtomNumbers( sframe->getAbsoluteIndexes(), sframe->getArgumentNames() );
-    final_path[final_path.size()-1]->setReferenceConfig( pos.getReferencePositions(), pos.getReferenceArguments(), sframe->getReferenceMetric() );
-  }
-
-  double mean=0; printf("DISTANCE BETWEEN ORIGINAL FRAMES %f \n",pathlen);
-  for(unsigned i=1; i<final_path.size(); ++i) {
-    mypack.clear(); double len = final_path[i]->calc( final_path[i-1]->getReferencePositions(), fpbc, args, final_path[i-1]->getReferenceArguments(), mypack, false );
-    printf("FINAL DISTANCE BETWEEN FRAME %u AND %u IS %f \n",i-1,i,len );
-    mean+=len;
-  }
-  printf("SUGGESTED LAMBDA PARAMETER IS THUS %f \n",2.3/mean/static_cast<double>( final_path.size()-1 ) );
-
-  OFile ofile; ofile.open(ofilename);
-  for(unsigned i=0; i<final_path.size(); ++i) { final_path[i]->print( ofile, ofmt, 10. ); }
-=======
     mypdb.setAtomPositions( pos.getReferencePositions() );
     for(unsigned j=0; j<pos.getReferenceArguments().size(); ++j) mypdb.setArgumentValue( sframe->getArgumentNames()[j], pos.getReferenceArgument(j) );
     ofile.printf("REMARK TYPE=%s\n",mtype.c_str() );
@@ -346,7 +299,6 @@
 // }
 // printf("SUGGESTED LAMBDA PARAMETER IS THUS %f \n",2.3/mean/static_cast<double>( final_path.size()-1 ) );
 
->>>>>>> 0efc7185
 // Delete the args as we don't need them anymore
 //  for(unsigned i=0; i<args.size(); ++i) delete args[i];
   ofile.close(); return 0;
