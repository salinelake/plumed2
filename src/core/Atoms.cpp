/* +++++++++++++++++++++++++++++++++++++++++++++++++++++++++++++++++++++++++
   Copyright (c) 2011-2017 The plumed team
   (see the PEOPLE file at the root of the distribution for a list of names)

   See http://www.plumed.org for more information.

   This file is part of plumed, version 2.

   plumed is free software: you can redistribute it and/or modify
   it under the terms of the GNU Lesser General Public License as published by
   the Free Software Foundation, either version 3 of the License, or
   (at your option) any later version.

   plumed is distributed in the hope that it will be useful,
   but WITHOUT ANY WARRANTY; without even the implied warranty of
   MERCHANTABILITY or FITNESS FOR A PARTICULAR PURPOSE.  See the
   GNU Lesser General Public License for more details.

   You should have received a copy of the GNU Lesser General Public License
   along with plumed.  If not, see <http://www.gnu.org/licenses/>.
+++++++++++++++++++++++++++++++++++++++++++++++++++++++++++++++++++++++++ */
#include "Atoms.h"
#include "ActionAtomistic.h"
#include "MDAtoms.h"
#include "PlumedMain.h"
#include "tools/Pbc.h"
#include <algorithm>
#include <iostream>
#include <string>
#include <cmath>

using namespace std;

namespace PLMD {

/// We assume that charges and masses are constant along the simulation
/// Set this to false if you want to revert to the original (expensive) behavior
static const bool shareMassAndChargeOnlyAtFirstStep=true;

class PlumedMain;

Atoms::Atoms(PlumedMain&plumed):
  natoms(0),
<<<<<<< HEAD
  pbc_fwd(new Pbc),
=======
  pbc(*new Pbc),
  md_energy(0.0),
>>>>>>> 274083c0
  energy(0.0),
  dataCanBeSet(false),
  collectEnergy(false),
  energyHasBeenSet(false),
  positionsHaveBeenSet(0),
  massesHaveBeenSet(false),
  chargesHaveBeenSet(false),
  boxHasBeenSet(false),
  forcesHaveBeenSet(0),
  virialHasBeenSet(false),
  massAndChargeOK(false),
  shuffledAtoms(0),
  plumed(plumed),
  naturalUnits(false),
  MDnaturalUnits(false),
  timestep(0.0),
  forceOnEnergy(0.0),
  zeroallforces(false),
  kbT(0.0),
  asyncSent(false),
  atomsNeeded(false),
  ddStep(0)
{
  mdatoms.reset(MDAtomsBase::create(sizeof(double)));
}

Atoms::~Atoms() {
  if(actions.size()>0) {
    std::cerr<<"WARNING: there is some inconsistency in action added to atoms, as some of them were not properly destroyed. This might indicate an internal bug!!\n";
  }
}

void Atoms::startStep() {
  collectEnergy=false; energyHasBeenSet=false; positionsHaveBeenSet=0;
  massesHaveBeenSet=false; chargesHaveBeenSet=false; boxHasBeenSet=false;
  forcesHaveBeenSet=0; virialHasBeenSet=false; dataCanBeSet=true;
}

void Atoms::setBox(void*p) {
  mdatoms->setBox(p);
  Tensor b; mdatoms->getBox(b); boxHasBeenSet=true;
}

void Atoms::setPositions(void*p) {
  plumed_massert( dataCanBeSet,"setPositions must be called after setStep in MD code interface");
  plumed_massert( p || gatindex.size()==0, "NULL position pointer with non-zero local atoms");
  mdatoms->setp(p); positionsHaveBeenSet=3;
}

void Atoms::setMasses(void*p) {
  plumed_massert( dataCanBeSet,"setMasses must be called after setStep in MD code interface");
  plumed_massert( p || gatindex.size()==0, "NULL mass pointer with non-zero local atoms");
  mdatoms->setm(p); massesHaveBeenSet=true;

}

void Atoms::setCharges(void*p) {
  plumed_massert( dataCanBeSet, "setCharges must be called after setStep in MD code interface");
  plumed_massert( p || gatindex.size()==0, "NULL charges pointer with non-zero local atoms");
  mdatoms->setc(p); chargesHaveBeenSet=true;
}

void Atoms::setVirial(void*p) {
  plumed_massert( dataCanBeSet,"setVirial must be called after setStep in MD code interface");
  mdatoms->setVirial(p); virialHasBeenSet=true;
}

void Atoms::setEnergy(void*p) {
  plumed_massert( dataCanBeSet,"setEnergy must be called after setStep in MD code interface");
  MD2double(p,md_energy);
  md_energy*=MDUnits.getEnergy()/units.getEnergy();
  energyHasBeenSet=true;
}

void Atoms::setForces(void*p) {
  plumed_massert( dataCanBeSet,"setForces must be called after setStep in MD code interface");
  plumed_massert( p || gatindex.size()==0, "NULL force pointer with non-zero local atoms");
  forcesHaveBeenSet=3;
  mdatoms->setf(p);
}

void Atoms::setPositions(void*p,int i) {
  plumed_massert( dataCanBeSet,"setPositions must be called after setStep in MD code interface");
  plumed_massert( p || gatindex.size()==0, "NULL positions pointer with non-zero local atoms");
  mdatoms->setp(p,i); positionsHaveBeenSet++;
}

void Atoms::setForces(void*p,int i) {
  plumed_massert( dataCanBeSet,"setForces must be called after setStep in MD code interface");
  plumed_massert( p || gatindex.size()==0, "NULL force pointer with non-zero local atoms");
  mdatoms->setf(p,i); forcesHaveBeenSet++;
}

void Atoms::share() {
// At first step I scatter all the atoms so as to store their mass and charge
// Notice that this works with the assumption that charges and masses are
// not changing during the simulation!
  if(!massAndChargeOK && shareMassAndChargeOnlyAtFirstStep) {
    shareAll();
    return;
  }

  if(!(int(gatindex.size())==natoms && shuffledAtoms==0)) {
    for(unsigned i=0; i<actions.size(); i++) {
      if(actions[i]->isActive()) {
        if(!actions[i]->getUnique().empty()) {
          atomsNeeded=true;
          // unique are the local atoms
          unique.insert(actions[i]->getUniqueLocal().begin(),actions[i]->getUniqueLocal().end());
        }
      }
    }
  } else {
    for(unsigned i=0; i<actions.size(); i++) {
      if(actions[i]->isActive()) {
        if(!actions[i]->getUnique().empty()) {
          atomsNeeded=true;
        }
      }
    }

  }

  share(unique);
}

void Atoms::shareAll() {
  unique.clear();
  // keep in unique only those atoms that are local
  if(dd && shuffledAtoms>0) {
    for(int i=0; i<natoms; i++) if(dd.g2l[i]>=0) unique.insert(AtomNumber::index(i));
  } else {
    for(int i=0; i<natoms; i++) unique.insert(AtomNumber::index(i));
  }
  atomsNeeded=true;
  share(unique);
}

void Atoms::share(const std::set<AtomNumber>& unique) {
  plumed_assert( positionsHaveBeenSet==3 && massesHaveBeenSet );

  virial.zero();
  if(zeroallforces || int(gatindex.size())==natoms) {
    for(int i=0; i<natoms; i++) forces[i].zero();
  } else {
    for(const auto & p : unique) forces[p.index()].zero();
  }
  for(unsigned i=getNatoms(); i<positions.size(); i++) forces[i].zero(); // virtual atoms
  forceOnEnergy=0.0;
  mdatoms->getBox(box);

  if(!atomsNeeded) return;
  atomsNeeded=false;

  if(int(gatindex.size())==natoms && shuffledAtoms==0) {
// faster version, which retrieves all atoms
    mdatoms->getPositions(0,natoms,positions);
  } else {
    uniq_index.clear();
    uniq_index.reserve(unique.size());
    if(dd && shuffledAtoms>0) {
      for(const auto & p : unique) uniq_index.push_back(dd.g2l[p.index()]);
    } else {
      for(const auto & p : unique) uniq_index.push_back(p.index());
    }
    mdatoms->getPositions(unique,uniq_index,positions);
  }


// how many double per atom should be scattered:
  int ndata=3;
  if(!massAndChargeOK) {
    ndata=5;
    masses.assign(masses.size(),NAN);
    charges.assign(charges.size(),NAN);
    mdatoms->getCharges(gatindex,charges);
    mdatoms->getMasses(gatindex,masses);
  }

  if(dd && shuffledAtoms>0) {
    if(dd.async) {
      for(unsigned i=0; i<dd.mpi_request_positions.size(); i++) dd.mpi_request_positions[i].wait();
      for(unsigned i=0; i<dd.mpi_request_index.size(); i++)     dd.mpi_request_index[i].wait();
    }
    int count=0;
    for(const auto & p : unique) {
      dd.indexToBeSent[count]=p.index();
      dd.positionsToBeSent[ndata*count+0]=positions[p.index()][0];
      dd.positionsToBeSent[ndata*count+1]=positions[p.index()][1];
      dd.positionsToBeSent[ndata*count+2]=positions[p.index()][2];
      if(!massAndChargeOK) {
        dd.positionsToBeSent[ndata*count+3]=masses[p.index()];
        dd.positionsToBeSent[ndata*count+4]=charges[p.index()];
      }
      count++;
    }
    if(dd.async) {
      asyncSent=true;
      dd.mpi_request_positions.resize(dd.Get_size());
      dd.mpi_request_index.resize(dd.Get_size());
      for(int i=0; i<dd.Get_size(); i++) {
        dd.mpi_request_index[i]=dd.Isend(&dd.indexToBeSent[0],count,i,666);
        dd.mpi_request_positions[i]=dd.Isend(&dd.positionsToBeSent[0],ndata*count,i,667);
      }
    } else {
      const int n=(dd.Get_size());
      vector<int> counts(n);
      vector<int> displ(n);
      vector<int> counts5(n);
      vector<int> displ5(n);
      dd.Allgather(count,counts);
      displ[0]=0;
      for(int i=1; i<n; ++i) displ[i]=displ[i-1]+counts[i-1];
      for(int i=0; i<n; ++i) counts5[i]=counts[i]*ndata;
      for(int i=0; i<n; ++i) displ5[i]=displ[i]*ndata;
      dd.Allgatherv(&dd.indexToBeSent[0],count,&dd.indexToBeReceived[0],&counts[0],&displ[0]);
      dd.Allgatherv(&dd.positionsToBeSent[0],ndata*count,&dd.positionsToBeReceived[0],&counts5[0],&displ5[0]);
      int tot=displ[n-1]+counts[n-1];
      for(int i=0; i<tot; i++) {
        positions[dd.indexToBeReceived[i]][0]=dd.positionsToBeReceived[ndata*i+0];
        positions[dd.indexToBeReceived[i]][1]=dd.positionsToBeReceived[ndata*i+1];
        positions[dd.indexToBeReceived[i]][2]=dd.positionsToBeReceived[ndata*i+2];
        if(!massAndChargeOK) {
          masses[dd.indexToBeReceived[i]]      =dd.positionsToBeReceived[ndata*i+3];
          charges[dd.indexToBeReceived[i]]     =dd.positionsToBeReceived[ndata*i+4];
        }
      }
    }
  }
}

void Atoms::wait() {
  dataCanBeSet=false; // Everything should be set by this stage
// How many double per atom should be scattered
  int ndata=3;
  if(!massAndChargeOK)ndata=5;

  if(dd) {
    dd.Bcast(box,0);
  }
  pbc.setBox(box);

  if(collectEnergy) energy=md_energy;

  if(dd && shuffledAtoms>0) {
// receive toBeReceived
    if(asyncSent) {
      Communicator::Status status;
      int count=0;
      for(int i=0; i<dd.Get_size(); i++) {
        dd.Recv(&dd.indexToBeReceived[count],dd.indexToBeReceived.size()-count,i,666,status);
        int c=status.Get_count<int>();
        dd.Recv(&dd.positionsToBeReceived[ndata*count],dd.positionsToBeReceived.size()-ndata*count,i,667);
        count+=c;
      }
      for(int i=0; i<count; i++) {
        positions[dd.indexToBeReceived[i]][0]=dd.positionsToBeReceived[ndata*i+0];
        positions[dd.indexToBeReceived[i]][1]=dd.positionsToBeReceived[ndata*i+1];
        positions[dd.indexToBeReceived[i]][2]=dd.positionsToBeReceived[ndata*i+2];
        if(!massAndChargeOK) {
          masses[dd.indexToBeReceived[i]]      =dd.positionsToBeReceived[ndata*i+3];
          charges[dd.indexToBeReceived[i]]     =dd.positionsToBeReceived[ndata*i+4];
        }
      }
      asyncSent=false;
    }
    if(collectEnergy) dd.Sum(energy);
  }
// I take note that masses and charges have been set once for all
// at the beginning of the simulation.
  if(shareMassAndChargeOnlyAtFirstStep) massAndChargeOK=true;
}

void Atoms::updateForces() {
  plumed_assert( forcesHaveBeenSet==3 );
  if(forceOnEnergy*forceOnEnergy>epsilon) {
    double alpha=1.0-forceOnEnergy;
    mdatoms->rescaleForces(gatindex,alpha);
    mdatoms->updateForces(gatindex,forces);
  } else {
    if(int(gatindex.size())==natoms && shuffledAtoms==0) mdatoms->updateForces(gatindex,forces);
    else mdatoms->updateForces(unique,uniq_index,forces);
  }
  if( !plumed.novirial && dd.Get_rank()==0 ) {
    plumed_assert( virialHasBeenSet );
    mdatoms->updateVirial(virial);
  }
}

void Atoms::setNatoms(int n) {
  natoms=n;
  positions.resize(n);
  forces.resize(n);
  masses.resize(n);
  charges.resize(n);
  gatindex.resize(n);
  for(unsigned i=0; i<gatindex.size(); i++) gatindex[i]=i;
}


void Atoms::add(ActionAtomistic*a) {
  actions.push_back(a);
}

void Atoms::remove(ActionAtomistic*a) {
  auto f=find(actions.begin(),actions.end(),a);
  plumed_massert(f!=actions.end(),"cannot remove an action registered to atoms");
  actions.erase(f);
}


void Atoms::DomainDecomposition::enable(Communicator& c) {
  on=true;
  Set_comm(c.Get_comm());
  async=Get_size()<10;
  if(std::getenv("PLUMED_ASYNC_SHARE")) {
    std::string s(std::getenv("PLUMED_ASYNC_SHARE"));
    if(s=="yes") async=true;
    else if(s=="no") async=false;
    else plumed_merror("PLUMED_ASYNC_SHARE variable is set to " + s + "; should be yes or no");
  }
}

void Atoms::setAtomsNlocal(int n) {
  gatindex.resize(n);
  if(dd) {
    dd.g2l.resize(natoms,-1);
// Since these vectors are sent with MPI by using e.g.
// &dd.positionsToBeSent[0]
// we make sure they are non-zero-sized so as to
// avoid errors when doing boundary check
    if(n==0) n++;
    dd.positionsToBeSent.resize(n*5,0.0);
    dd.positionsToBeReceived.resize(natoms*5,0.0);
    dd.indexToBeSent.resize(n,0);
    dd.indexToBeReceived.resize(natoms,0);
  };
}

void Atoms::setAtomsGatindex(int*g,bool fortran) {
  plumed_massert( g || gatindex.size()==0, "NULL gatindex pointer with non-zero local atoms");
  ddStep=plumed.getStep();
  if(fortran) {
    for(unsigned i=0; i<gatindex.size(); i++) gatindex[i]=g[i]-1;
  } else {
    for(unsigned i=0; i<gatindex.size(); i++) gatindex[i]=g[i];
  }
  for(unsigned i=0; i<dd.g2l.size(); i++) dd.g2l[i]=-1;
  if( gatindex.size()==natoms ) {
    shuffledAtoms=0;
    for(unsigned i=0; i<gatindex.size(); i++) {
      if( gatindex[i]!=i ) { shuffledAtoms=1; break; }
    }
  } else {
    shuffledAtoms=1;
  }
  if(dd) {
    dd.Sum(shuffledAtoms);
    for(unsigned i=0; i<gatindex.size(); i++) dd.g2l[gatindex[i]]=i;
  }

  for(unsigned i=0; i<actions.size(); i++) {
    // keep in unique only those atoms that are local
    actions[i]->updateUniqueLocal();
  }
  unique.clear();
}

void Atoms::setAtomsContiguous(int start) {
  ddStep=plumed.getStep();
  for(unsigned i=0; i<gatindex.size(); i++) gatindex[i]=start+i;
  for(unsigned i=0; i<dd.g2l.size(); i++) dd.g2l[i]=-1;
  if(dd) for(unsigned i=0; i<gatindex.size(); i++) dd.g2l[gatindex[i]]=i;
  if(gatindex.size()<natoms) shuffledAtoms=1;
  for(unsigned i=0; i<actions.size(); i++) {
    // keep in unique only those atoms that are local
    actions[i]->updateUniqueLocal();
  }
  unique.clear();
}

void Atoms::setRealPrecision(int p) {
  mdatoms.reset(MDAtomsBase::create(p));
}

int Atoms::getRealPrecision()const {
  return mdatoms->getRealPrecision();
}

void Atoms::MD2double(const void*m,double&d)const {
  plumed_assert(mdatoms); mdatoms->MD2double(m,d);
}
void Atoms::double2MD(const double&d,void*m)const {
  plumed_assert(mdatoms); mdatoms->double2MD(d,m);
}

void Atoms::updateUnits() {
  mdatoms->setUnits(units,MDUnits);
}

void Atoms::setTimeStep(void*p) {
  MD2double(p,timestep);
}

double Atoms::getTimeStep()const {
  return timestep/units.getTime()*MDUnits.getTime();
}

void Atoms::setKbT(void*p) {
  MD2double(p,kbT);
}

double Atoms::getKbT()const {
  return kbT/units.getEnergy()*MDUnits.getEnergy();
}


void Atoms::createFullList(int*n) {
  vector<AtomNumber> fullListTmp;
  for(unsigned i=0; i<actions.size(); i++) if(actions[i]->isActive())
      fullListTmp.insert(fullListTmp.end(),actions[i]->getUnique().begin(),actions[i]->getUnique().end());
  std::sort(fullListTmp.begin(),fullListTmp.end());
  int nn=std::unique(fullListTmp.begin(),fullListTmp.end())-fullListTmp.begin();
  fullList.resize(nn);
  for(int i=0; i<nn; ++i) fullList[i]=fullListTmp[i].index();
  *n=nn;
}

void Atoms::getFullList(int**x) {
  if(!fullList.empty()) *x=&fullList[0];
  else *x=NULL;
}

void Atoms::clearFullList() {
  fullList.resize(0);
}

void Atoms::init() {
// Default: set domain decomposition to NO-decomposition, waiting for
// further instruction
  if(dd) {
    setAtomsNlocal(natoms);
    setAtomsContiguous(0);
  }
}

void Atoms::setDomainDecomposition(Communicator& comm) {
  dd.enable(comm);
}

void Atoms::resizeVectors(unsigned n) {
  positions.resize(n);
  forces.resize(n);
  masses.resize(n);
  charges.resize(n);
}

AtomNumber Atoms::addVirtualAtom(ActionWithVirtualAtom*a) {
  unsigned n=positions.size();
  resizeVectors(n+1);
  virtualAtomsActions.push_back(a);
  return AtomNumber::index(n);
}

void Atoms::removeVirtualAtom(ActionWithVirtualAtom*a) {
  unsigned n=positions.size();
  plumed_massert(a==virtualAtomsActions[virtualAtomsActions.size()-1],"virtual atoms should be destroyed in reverse creation order");
  resizeVectors(n-1);
  virtualAtomsActions.pop_back();
}

void Atoms::insertGroup(const std::string&name,const std::vector<AtomNumber>&a) {
  plumed_massert(groups.count(name)==0,"group named "+name+" already exists");
  groups[name]=a;
}

void Atoms::removeGroup(const std::string&name) {
  plumed_massert(groups.count(name)==1,"cannot remove group named "+name);
  groups.erase(name);
}

void Atoms::writeBinary(std::ostream&o)const {
  o.write(reinterpret_cast<const char*>(&positions[0][0]),natoms*3*sizeof(double));
  o.write(reinterpret_cast<const char*>(&box(0,0)),9*sizeof(double));
  o.write(reinterpret_cast<const char*>(&energy),sizeof(double));
}

void Atoms::readBinary(std::istream&i) {
  i.read(reinterpret_cast<char*>(&positions[0][0]),natoms*3*sizeof(double));
  i.read(reinterpret_cast<char*>(&box(0,0)),9*sizeof(double));
  i.read(reinterpret_cast<char*>(&energy),sizeof(double));
  pbc.setBox(box);
}

double Atoms::getKBoltzmann()const {
  if(naturalUnits) return 1.0;
  else return kBoltzmann/units.getEnergy();
}

double Atoms::getMDKBoltzmann()const {
  if(naturalUnits) return 1.0;
  else return kBoltzmann/MDUnits.getEnergy();
}

void Atoms::getLocalMasses(std::vector<double>& localMasses) {
  localMasses.resize(gatindex.size());
  for(unsigned i=0; i<gatindex.size(); i++) localMasses[i] = masses[gatindex[i]];
}

void Atoms::getLocalPositions(std::vector<Vector>& localPositions) {
  localPositions.resize(gatindex.size());
  mdatoms->getLocalPositions(localPositions);
}

void Atoms::getLocalForces(std::vector<Vector>& localForces) {
  localForces.resize(gatindex.size());
  for(unsigned i=0; i<gatindex.size(); i++) localForces[i] = forces[gatindex[i]];
}

void Atoms::getLocalMDForces(std::vector<Vector>& localForces) {
  localForces.resize(gatindex.size());
  for(unsigned i=0; i<gatindex.size(); i++) {
    localForces[i] = mdatoms->getMDforces(i);
  }
}

}<|MERGE_RESOLUTION|>--- conflicted
+++ resolved
@@ -41,12 +41,8 @@
 
 Atoms::Atoms(PlumedMain&plumed):
   natoms(0),
-<<<<<<< HEAD
   pbc_fwd(new Pbc),
-=======
-  pbc(*new Pbc),
   md_energy(0.0),
->>>>>>> 274083c0
   energy(0.0),
   dataCanBeSet(false),
   collectEnergy(false),
