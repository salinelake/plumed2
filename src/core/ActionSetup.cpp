/* +++++++++++++++++++++++++++++++++++++++++++++++++++++++++++++++++++++++++
   Copyright (c) 2011-2020 The plumed team
   (see the PEOPLE file at the root of the distribution for a list of names)

   See http://www.plumed.org for more information.

   This file is part of plumed, version 2.

   plumed is free software: you can redistribute it and/or modify
   it under the terms of the GNU Lesser General Public License as published by
   the Free Software Foundation, either version 3 of the License, or
   (at your option) any later version.

   plumed is distributed in the hope that it will be useful,
   but WITHOUT ANY WARRANTY; without even the implied warranty of
   MERCHANTABILITY or FITNESS FOR A PARTICULAR PURPOSE.  See the
   GNU Lesser General Public License for more details.

   You should have received a copy of the GNU Lesser General Public License
   along with plumed.  If not, see <http://www.gnu.org/licenses/>.
+++++++++++++++++++++++++++++++++++++++++++++++++++++++++++++++++++++++++ */
#include "ActionSetup.h"
#include "ActionToPutData.h"
#include "PlumedMain.h"
#include "ActionSet.h"
#include "tools/Exception.h"
#include "ActionAnyorder.h"

namespace PLMD {

ActionSetup::ActionSetup(const ActionOptions&ao):
  Action(ao)
{
<<<<<<< HEAD
  if( !keywords.exists("LABEL") ) {
       const ActionSet& actionset(plumed.getActionSet());
       for(const auto & p : actionset) {
     // check that all the preceeding actions are ActionSetup
         if( !dynamic_cast<ActionSetup*>(p.get()) && !dynamic_cast<ActionToPutData*>(p.get()) ) {
            error("Action " + getLabel() + " is a setup action, and should be only preceeded by other setup actions");
         }
       }
=======
  const ActionSet& actionset(plumed.getActionSet());
  for(const auto & p : actionset) {
// check that all the preceding actions are ActionSetup
    if( !dynamic_cast<ActionSetup*>(p.get()) && !dynamic_cast<ActionAnyorder*>(p.get()) ) error("Action " + getLabel() + " is a setup action, and should be only preceded by other setup actions or by actions that can be used in any order.");
>>>>>>> c03db3e5
  }
}

void ActionSetup::registerKeywords( Keywords& keys ) {
  Action::registerKeywords(keys);
  keys.remove("LABEL");
}

}<|MERGE_RESOLUTION|>--- conflicted
+++ resolved
@@ -31,21 +31,14 @@
 ActionSetup::ActionSetup(const ActionOptions&ao):
   Action(ao)
 {
-<<<<<<< HEAD
   if( !keywords.exists("LABEL") ) {
        const ActionSet& actionset(plumed.getActionSet());
        for(const auto & p : actionset) {
      // check that all the preceeding actions are ActionSetup
-         if( !dynamic_cast<ActionSetup*>(p.get()) && !dynamic_cast<ActionToPutData*>(p.get()) ) {
+         if( !dynamic_cast<ActionSetup*>(p.get()) && !dynamic_cast<ActionToPutData*>(p.get()) && !dynamic_cast<ActionAnyorder*>(p.get()) ) {
             error("Action " + getLabel() + " is a setup action, and should be only preceeded by other setup actions");
          }
        }
-=======
-  const ActionSet& actionset(plumed.getActionSet());
-  for(const auto & p : actionset) {
-// check that all the preceding actions are ActionSetup
-    if( !dynamic_cast<ActionSetup*>(p.get()) && !dynamic_cast<ActionAnyorder*>(p.get()) ) error("Action " + getLabel() + " is a setup action, and should be only preceded by other setup actions or by actions that can be used in any order.");
->>>>>>> c03db3e5
   }
 }
 
