/* +++++++++++++++++++++++++++++++++++++++++++++++++++++++++++++++++++++++++
   Copyright (c) 2013-2016 The plumed team
   (see the PEOPLE file at the root of the distribution for a list of names)

   See http://www.plumed.org for more information.

   This file is part of plumed, version 2.

   plumed is free software: you can redistribute it and/or modify
   it under the terms of the GNU Lesser General Public License as published by
   the Free Software Foundation, either version 3 of the License, or
   (at your option) any later version.

   plumed is distributed in the hope that it will be useful,
   but WITHOUT ANY WARRANTY; without even the implied warranty of
   MERCHANTABILITY or FITNESS FOR A PARTICULAR PURPOSE.  See the
   GNU Lesser General Public License for more details.

   You should have received a copy of the GNU Lesser General Public License
   along with plumed.  If not, see <http://www.gnu.org/licenses/>.
+++++++++++++++++++++++++++++++++++++++++++++++++++++++++++++++++++++++++ */
#ifndef __PLUMED_multicolvar_MultiColvarFunction_h
#define __PLUMED_multicolvar_MultiColvarFunction_h

#include "tools/Matrix.h"
#include "MultiColvarBase.h"
#include "AtomValuePack.h"
#include "CatomPack.h"
#include "vesselbase/StoreDataVessel.h"

namespace PLMD {
namespace multicolvar {

class MultiColvarFunction : public MultiColvarBase {
private:
/// A tempory vector that is used for retrieving vectors
  std::vector<double> tvals;
protected:
<<<<<<< HEAD
/// This sets up the atom list
  void setupAtomLists( const bool& all_same_type );
/// Get the derivatives for the central atom with index ind
  CatomPack getCentralAtomPackFromInput( const unsigned& ind ) const ;
///
  void getVectorForTask( const unsigned& ind, const bool& normed, std::vector<double>& orient0 ) const ;
///
  MultiValue& getVectorDerivatives( const unsigned& ind, const bool& normed ) const ;
///
  void mergeVectorDerivatives( const unsigned& ival, const unsigned& start, const unsigned& end,
                               const unsigned& jatom, const std::vector<double>& der, 
                               MultiValue& myder, AtomValuePack& myatoms ) const ;
///
  void superChainRule( const unsigned& ival, const unsigned& start, const unsigned& end,
                                          const unsigned& jatom, const std::vector<double>& der,
                                          MultiValue& myder, AtomValuePack& myatoms ) const ;
/// Build sets by taking one multicolvar from each base
  void buildSets( const bool& all_same_type );
/// Build colvars for atoms as if they were symmetry functions
  void buildSymmetryFunctionLists();
/// Build a colvar for each pair of atoms
  void buildAtomListWithPairs( const bool& allow_intra_group );
/// Get the icolv th base multicolvar 
  MultiColvarBase* getBaseMultiColvar( const unsigned& icolv ) const ;
/// Get the total number of tasks that this calculation is based on
  unsigned getFullNumberOfBaseTasks() const ;
/// Get the number of base multicolvars 
  unsigned getNumberOfBaseMultiColvars() const ;
=======
/// Get the derivatives for the central atom with index ind
  CatomPack getCentralAtomPackFromInput( const unsigned& ind ) const ;
/// Build sets by taking one multicolvar from each base
  void buildSets();
>>>>>>> 33d3d5ef
public:
  explicit MultiColvarFunction(const ActionOptions&);
  static void registerKeywords( Keywords& keys );
};

inline
CatomPack MultiColvarFunction::getCentralAtomPackFromInput( const unsigned& ind ) const {
  plumed_dbg_assert( atom_lab[ind].first>0 ); unsigned mmc=atom_lab[ind].first-1;
  unsigned basen=0;
  for(unsigned i=0;i<mmc;++i) basen+=mybasemulticolvars[i]->getNumberOfAtoms();
  return mybasemulticolvars[mmc]->getCentralAtomPack( basen, atom_lab[ind].second );
}

}
}
#endif<|MERGE_RESOLUTION|>--- conflicted
+++ resolved
@@ -36,44 +36,16 @@
 /// A tempory vector that is used for retrieving vectors
   std::vector<double> tvals;
 protected:
-<<<<<<< HEAD
-/// This sets up the atom list
-  void setupAtomLists( const bool& all_same_type );
-/// Get the derivatives for the central atom with index ind
-  CatomPack getCentralAtomPackFromInput( const unsigned& ind ) const ;
-///
-  void getVectorForTask( const unsigned& ind, const bool& normed, std::vector<double>& orient0 ) const ;
-///
-  MultiValue& getVectorDerivatives( const unsigned& ind, const bool& normed ) const ;
-///
-  void mergeVectorDerivatives( const unsigned& ival, const unsigned& start, const unsigned& end,
-                               const unsigned& jatom, const std::vector<double>& der, 
-                               MultiValue& myder, AtomValuePack& myatoms ) const ;
-///
-  void superChainRule( const unsigned& ival, const unsigned& start, const unsigned& end,
-                                          const unsigned& jatom, const std::vector<double>& der,
-                                          MultiValue& myder, AtomValuePack& myatoms ) const ;
-/// Build sets by taking one multicolvar from each base
-  void buildSets( const bool& all_same_type );
-/// Build colvars for atoms as if they were symmetry functions
-  void buildSymmetryFunctionLists();
-/// Build a colvar for each pair of atoms
-  void buildAtomListWithPairs( const bool& allow_intra_group );
-/// Get the icolv th base multicolvar 
-  MultiColvarBase* getBaseMultiColvar( const unsigned& icolv ) const ;
-/// Get the total number of tasks that this calculation is based on
-  unsigned getFullNumberOfBaseTasks() const ;
-/// Get the number of base multicolvars 
-  unsigned getNumberOfBaseMultiColvars() const ;
-=======
 /// Get the derivatives for the central atom with index ind
   CatomPack getCentralAtomPackFromInput( const unsigned& ind ) const ;
 /// Build sets by taking one multicolvar from each base
   void buildSets();
->>>>>>> 33d3d5ef
 public:
   explicit MultiColvarFunction(const ActionOptions&);
   static void registerKeywords( Keywords& keys );
+  void superChainRule( const unsigned& ival, const unsigned& start, const unsigned& end,
+                                          const unsigned& jatom, const std::vector<double>& der,
+                                          MultiValue& myder, AtomValuePack& myatoms ) const ;
 };
 
 inline
