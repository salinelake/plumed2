--- conflicted
+++ resolved
@@ -188,17 +188,10 @@
   void setIterationCounter(const unsigned int);
   void increaseIterationCounter();
   //
-<<<<<<< HEAD
-  void apply() {};
-  void calculate() {};
-  void update();
-  unsigned int getNumberOfDerivatives() const {return 0;}
-=======
   void apply() override {};
   void calculate() override {};
   void update() override;
-  unsigned int getNumberOfDerivatives() override {return 0;}
->>>>>>> 5a9bc5a3
+  unsigned int getNumberOfDerivatives() const override {return 0;}
   //
   bool fixedStepSize() const {return fixed_stepsize_;}
   bool dynamicStepSize() const {return !fixed_stepsize_;}
