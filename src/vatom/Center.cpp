--- conflicted
+++ resolved
@@ -162,11 +162,6 @@
   bool phases;
   bool dophases;
 public:
-<<<<<<< HEAD
-=======
-  explicit Center(const ActionOptions&ao);
-  void calculate() override;
->>>>>>> 5a9bc5a3
   static void registerKeywords( Keywords& keys );
   explicit Center(const ActionOptions&ao);
   void apply() override;
