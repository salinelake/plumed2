/* +++++++++++++++++++++++++++++++++++++++++++++++++++++++++++++++++++++++++
   Copyright (c) 2015-2020 The plumed team
   (see the PEOPLE file at the root of the distribution for a list of names)

   See http://www.plumed.org for more information.

   This file is part of plumed, version 2.

   plumed is free software: you can redistribute it and/or modify
   it under the terms of the GNU Lesser General Public License as published by
   the Free Software Foundation, either version 3 of the License, or
   (at your option) any later version.

   plumed is distributed in the hope that it will be useful,
   but WITHOUT ANY WARRANTY; without even the implied warranty of
   MERCHANTABILITY or FITNESS FOR A PARTICULAR PURPOSE.  See the
   GNU Lesser General Public License for more details.

   You should have received a copy of the GNU Lesser General Public License
   along with plumed.  If not, see <http://www.gnu.org/licenses/>.
+++++++++++++++++++++++++++++++++++++++++++++++++++++++++++++++++++++++++ */
#include "core/ActionRegister.h"
#include "ContourFindingBase.h"
#include "core/PlumedMain.h"
#include "core/Atoms.h"

//+PLUMEDOC GRIDANALYSIS FIND_CONTOUR
/*
Find an isocontour in a smooth function.

As discussed in the part of the manual on \ref Analysis PLUMED contains a number of tools that allow you to calculate
a function on a grid.  The function on this grid might be a \ref HISTOGRAM as a function of a few collective variables
or it might be a phase field that has been calculated using \ref MULTICOLVARDENS.  If this function has one or two input
arguments it is relatively straightforward to plot the function.  If by contrast the data has a three or more dimensions
it can be difficult to visualize.

This action provides one tool for visualizing these functions.  It can be used to search for a set of points on a contour
where the function takes a particular values.  In other words, for the function \f$f(x,y)\f$ this action would find a set
of points \f$\{x_c,y_c\}\f$ that have:

\f[
f(x_c,y_c) - c = 0
\f]

where \f$c\f$ is some constant value that is specified by the user.  The points on this contour are detected using a variant
on the marching squares or marching cubes algorithm, which you can find information on here:

https://en.wikipedia.org/wiki/Marching_squares
https://en.wikipedia.org/wiki/Marching_cubes

As such, and unlike \ref FIND_CONTOUR_SURFACE or \ref FIND_SPHERICAL_CONTOUR, the function input to this action can have any dimension.
Furthermore, the topology of the contour will be determined by the algorithm and does not need to be specified by the user.

\par Examples

The input below allows you to calculate something akin to a Willard-Chandler dividing surface \cite wcsurface.
The simulation cell in this case contains a solid phase and a liquid phase.  The Willard-Chandler surface is the
surface that separates the parts of the box containing the solid from the parts containing the liquid.  To compute the position
of this surface  the \ref FCCUBIC symmetry function is calculated for each of the atoms in the system from on the geometry of the
atoms in the first coordination sphere of each of the atoms.  These quantities are then transformed using a switching function.
This procedure generates a single number for each atom in the system and this quantity has a value of one for atoms that are in
parts of the box that resemble the solid structure and zero for atoms that are in parts of the box that resemble the liquid.
The position of a virtual atom is then computed using \ref CENTER_OF_MULTICOLVAR and a phase field model is constructed using
\ref MULTICOLVARDENS.  These procedure ensures that we have a continuous function that gives a measure of the average degree of
solidness at each point in the simulation cell.  The Willard-Chandler dividing surface is calculated by finding a a set of points
at which the value of this phase field is equal to 0.5.  This set of points is output to file called mycontour.dat.  A new contour
is found on every single step for each frame that is read in.

\plumedfile
UNITS NATURAL
FCCUBIC ...
  SPECIES=1-96000 SWITCH={CUBIC D_0=1.2 D_MAX=1.5}
  ALPHA=27 PHI=0.0 THETA=-1.5708 PSI=-2.35619 LABEL=fcc
... FCCUBIC

tfcc: MTRANSFORM_MORE DATA=fcc LOWMEM SWITCH={SMAP R_0=0.5 A=8 B=8}
center: CENTER_OF_MULTICOLVAR DATA=tfcc

dens: MULTICOLVARDENS ...
  DATA=tfcc ORIGIN=center DIR=xyz
  NBINS=80,80,80 BANDWIDTH=1.0,1.0,1.0 STRIDE=1 CLEAR=1
...

FIND_CONTOUR GRID=dens CONTOUR=0.5 FILE=mycontour.xyz
\endplumedfile

*/
//+ENDPLUMEDOC

namespace PLMD {
namespace gridtools {

class FindContour : public ContourFindingBase {
private:
  bool firsttime;
  unsigned gbuffer;
public:
  static void registerKeywords( Keywords& keys );
  explicit FindContour(const ActionOptions&ao);
<<<<<<< HEAD
  void finishOutputSetup();
  void buildCurrentTaskList( bool& forceAllTasks, std::vector<std::string>& actionsThatSelectTasks, std::vector<unsigned>& tflags ); 
  void performTask( const unsigned& current, MultiValue& myvals ) const ;
  void jobsAfterLoop();
=======
  bool checkAllActive() const override { return gbuffer==0; }
  void prepareForAveraging() override;
  bool isPeriodic() override { return false; }
  unsigned getNumberOfQuantities() const override { return 1 + ingrid->getDimension(); }
  void compute( const unsigned& current, MultiValue& myvals ) const override;
  void finishAveraging() override;
>>>>>>> 5a9bc5a3
};

PLUMED_REGISTER_ACTION(FindContour,"FIND_CONTOUR")

void FindContour::registerKeywords( Keywords& keys ) {
  ContourFindingBase::registerKeywords( keys ); ActionWithValue::useCustomisableComponents(keys);
// We want a better way of doing this bit
  keys.add("compulsory","BUFFER","0","number of buffer grid points around location where grid was found on last step.  If this is zero the full grid is calculated on each step");
}

FindContour::FindContour(const ActionOptions&ao):
  Action(ao),
  ContourFindingBase(ao),
  firsttime(true)
{
  parse("BUFFER",gbuffer);
  if( gbuffer>0 ) log.printf("  after first step a subset of only %u grid points around where the countour was found will be checked\n",gbuffer);
  checkRead();

  Value* gval=getPntrToArgument(0); std::vector<unsigned> nbin( gval->getRank() ); std::string gtype;
  std::vector<double> spacing( gval->getRank() ); std::vector<bool> pbc( gval->getRank() );
  std::vector<std::string> argn( gval->getRank() ), min( gval->getRank() ), max( gval->getRank() );
  gval->getPntrToAction()->getInfoForGridHeader( gtype, argn, min, max, nbin, spacing, pbc, false );

  std::vector<unsigned> shape(1); shape[0]=0;
  for(unsigned i=0; i<gval->getRank(); ++i ) {
    addComponent( argn[i], shape ); componentIsNotPeriodic( argn[i] ); getPntrToOutput(i)->alwaysStoreValues();
  }
}

void FindContour::finishOutputSetup() {
  for(unsigned i=0; i<getPntrToArgument(0)->getRank()*gridobject.getNumberOfPoints(); ++i) addTaskToList( i );
  std::vector<unsigned> shape(1); shape[0] = getPntrToArgument(0)->getRank()*gridobject.getNumberOfPoints();
  for(unsigned i=0; i<getNumberOfComponents(); ++i) getPntrToOutput(i)->setShape( shape );
}

void FindContour::buildCurrentTaskList( bool& forceAllTasks, std::vector<std::string>& actionsThatSelectTasks, std::vector<unsigned>& tflags ) {
  // We now need to identify the grid points that we need to search through
  Value* gval=getPntrToArgument(0); actionsThatSelectTasks.push_back( getLabel() );
  std::vector<unsigned> ind( gval->getRank() );
  std::vector<unsigned> ones( gval->getRank(), 1 );
  std::vector<unsigned> nbin( gridobject.getNbin( false ) );
  unsigned num_neighbours; std::vector<unsigned> neighbours;
  for(unsigned i=0; i<gridobject.getNumberOfPoints(); ++i) {
    // Ensure inactive grid points are ignored
    // if( ingrid->inactive(i) ) continue;    // Must add back inactive grid points

    // Get the index of the current grid point
    gridobject.getIndices( i, ind );
    gridobject.getNeighbors( ind, ones, num_neighbours, neighbours );
    bool cycle=false;
    ///   for(unsigned j=0; j<num_neighbours; ++j) {
    ///     if( ingrid->inactive( neighbours[j]) ) { cycle=true; break; }
    ///   }
    ///   if( cycle ) continue;

    // Get the value of a point on the grid
    double val1=getFunctionValue( i ) - contour;
    bool edge=false;
    for(unsigned j=0; j<gval->getRank(); ++j) {
      // Make sure we don't search at the edge of the grid
      if( !gridobject.isPeriodic(j) && (ind[j]+1)==nbin[j] ) continue;
      else if( (ind[j]+1)==nbin[j] ) { edge=true; ind[j]=0; }
      else ind[j]+=1;
      double val2=getFunctionValue( ind ) - contour;
      if( val1*val2<0 ) tflags[ gval->getRank()*i + j ] = 1;
      if( gridobject.isPeriodic(j) && edge ) { edge=false; ind[j]=nbin[j]-1; }
      else ind[j]-=1;
    }
  }
}

void FindContour::performTask( const unsigned& current, MultiValue& myvals ) const {
  // Retrieve the initial grid point coordinates
  unsigned gpoint = std::floor( current / getPntrToArgument(0)->getRank() );
  std::vector<double> point( getPntrToArgument(0)->getRank() );
  gridobject.getGridPointCoordinates( gpoint, point );

  // Retrieve the direction we are searching for the contour
  unsigned gdir = current%(getPntrToArgument(0)->getRank() );
  std::vector<double> direction( getPntrToArgument(0)->getRank(), 0 );
  direction[gdir] = 0.999999999*gridobject.getGridSpacing()[gdir];

  // Now find the contour
  findContour( direction, point );
  // And transfer to the store data vessel
  for(unsigned i=0; i<getPntrToArgument(0)->getRank(); ++i) myvals.setValue( getPntrToOutput(i)->getPositionInStream(), point[i] );
}

void FindContour::jobsAfterLoop() {
  // And update the list of active grid points
  // if( gbuffer>0 ) {
  //   std::vector<unsigned> neighbours; unsigned num_neighbours;
  //   std::vector<unsigned> ugrid_indices( ingrid->getDimension() );
  //   std::vector<bool> active( ingrid->getNumberOfPoints(), false );
  //   std::vector<unsigned> gbuffer_vec( ingrid->getDimension(), gbuffer );
  //   for(unsigned i=0; i<getCurrentNumberOfActiveTasks(); ++i) {
  //     // Get the point we are operating on
  //     unsigned ipoint = std::floor( getActiveTask(i) / ingrid->getDimension() );
  //     // Get the indices of this point
  //     ingrid->getIndices( ipoint, ugrid_indices );
  //     // Now activate buffer region
  //     ingrid->getNeighbors( ugrid_indices, gbuffer_vec, num_neighbours, neighbours );
  //     for(unsigned n=0; n<num_neighbours; ++n) active[ neighbours[n] ]=true;
  //   }
  //   ingrid->activateThesePoints( active );
  // }
}

}
}<|MERGE_RESOLUTION|>--- conflicted
+++ resolved
@@ -97,19 +97,10 @@
 public:
   static void registerKeywords( Keywords& keys );
   explicit FindContour(const ActionOptions&ao);
-<<<<<<< HEAD
   void finishOutputSetup();
-  void buildCurrentTaskList( bool& forceAllTasks, std::vector<std::string>& actionsThatSelectTasks, std::vector<unsigned>& tflags ); 
-  void performTask( const unsigned& current, MultiValue& myvals ) const ;
+  void buildCurrentTaskList( bool& forceAllTasks, std::vector<std::string>& actionsThatSelectTasks, std::vector<unsigned>& tflags ) override; 
+  void performTask( const unsigned& current, MultiValue& myvals ) const override;
   void jobsAfterLoop();
-=======
-  bool checkAllActive() const override { return gbuffer==0; }
-  void prepareForAveraging() override;
-  bool isPeriodic() override { return false; }
-  unsigned getNumberOfQuantities() const override { return 1 + ingrid->getDimension(); }
-  void compute( const unsigned& current, MultiValue& myvals ) const override;
-  void finishAveraging() override;
->>>>>>> 5a9bc5a3
 };
 
 PLUMED_REGISTER_ACTION(FindContour,"FIND_CONTOUR")
