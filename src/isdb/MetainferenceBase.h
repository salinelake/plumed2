/* +++++++++++++++++++++++++++++++++++++++++++++++++++++++++++++++++++++++++
   Copyright (c) 2017-2020 The plumed team
   (see the PEOPLE file at the root of the distribution for a list of names)

   See http://www.plumed.org for more information.

   This file is part of plumed, version 2.

   plumed is free software: you can redistribute it and/or modify
   it under the terms of the GNU Lesser General Public License as published by
   the Free Software Foundation, either version 3 of the License, or
   (at your option) any later version.

   plumed is distributed in the hope that it will be useful,
   but WITHOUT ANY WARRANTY; without even the implied warranty of
   MERCHANTABILITY or FITNESS FOR A PARTICULAR PURPOSE.  See the
   GNU Lesser General Public License for more details.

   You should have received a copy of the GNU Lesser General Public License
   along with plumed.  If not, see <http://www.gnu.org/licenses/>.
+++++++++++++++++++++++++++++++++++++++++++++++++++++++++++++++++++++++++ */
#ifndef __PLUMED_isdb_MetainferenceBase_h
#define __PLUMED_isdb_MetainferenceBase_h

#include "core/ActionWithValue.h"
#include "core/ActionAtomistic.h"
#include "core/ActionWithArguments.h"
#include "core/PlumedMain.h"
#include "tools/Random.h"
#include "tools/OpenMP.h"

#define PLUMED_METAINF_INIT(ao) Action(ao),MetainferenceBase(ao)

namespace PLMD {
namespace isdb {

/**
\ingroup INHERIT
This is the abstract base class to use for implementing new ISDB Metainference actions, within it there is
information as to how to go about implementing a new Metainference action.
*/

class MetainferenceBase :
  public ActionAtomistic,
  public ActionWithArguments,
  public ActionWithValue
{
private:
  std::vector<double> forces;
  std::vector<double> forcesToApply;

  // activate metainference
  bool doscore_;
  unsigned write_stride_;
  // number of experimental data
  unsigned narg;
  // experimental data
  std::vector<double> parameters;
  // metainference derivatives
  std::vector<double> metader_;
  // vector of back-calculated experimental data
  std::vector<double> calc_data_;

  // noise type
  unsigned noise_type_;
  enum { GAUSS, MGAUSS, OUTLIERS, MOUTLIERS, GENERIC };
  unsigned gen_likelihood_;
  enum { LIKE_GAUSS, LIKE_LOGN };
  bool   doscale_;
  unsigned scale_prior_;
  enum { SC_GAUSS, SC_FLAT };
  double scale_;
  double scale_mu_;
  double scale_min_;
  double scale_max_;
  double Dscale_;
  // scale is data scaling factor
  // noise type
  unsigned offset_prior_;
  bool   dooffset_;
  double offset_;
  double offset_mu_;
  double offset_min_;
  double offset_max_;
  double Doffset_;
  // scale and offset regression
  bool doregres_zero_;
  int  nregres_zero_;
  // sigma is data uncertainty
  std::vector<double> sigma_;
  std::vector<double> sigma_min_;
  std::vector<double> sigma_max_;
  std::vector<double> Dsigma_;
  // sigma_mean is uncertainty in the mean estimate
  std::vector<double> sigma_mean2_;
  // this is the estimator of the mean value per replica for generic metainference
  std::vector<double> ftilde_;
  double Dftilde_;

  // temperature in kbt
  double   kbt_;

  // Monte Carlo stuff
  std::vector<Random> random;
  unsigned MCsteps_;
  long unsigned MCaccept_;
  long unsigned MCacceptScale_;
  long unsigned MCacceptFT_;
  long unsigned MCtrial_;
  unsigned MCchunksize_;

  // output
  Value*   valueScore;
  Value*   valueScale;
  Value*   valueOffset;
  Value*   valueAccept;
  Value*   valueAcceptScale;
  Value*   valueAcceptFT;
  std::vector<Value*> valueSigma;
  std::vector<Value*> valueSigmaMean;
  std::vector<Value*> valueFtilde;

  // restart
  std::string status_file_name_;
  OFile    sfile_;

  // others
  bool     firstTime;
  std::vector<bool> firstTimeW;
  bool     master;
  bool     do_reweight_;
  unsigned do_optsigmamean_;
  unsigned nrep_;
  unsigned replica_;

  // selector
  unsigned nsel_;
  std::string selector_;
  unsigned iselect;

  // optimize sigma mean
  std::vector< std::vector < std::vector <double> > > sigma_mean2_last_;
  unsigned optsigmamean_stride_;

  // average weights
  double decay_w_;
  std::vector< std::vector <double> >  average_weights_;

  double getEnergyMIGEN(const std::vector<double> &mean, const std::vector<double> &ftilde, const std::vector<double> &sigma,
                        const double scale, const double offset);
  double getEnergySP(const std::vector<double> &mean, const std::vector<double> &sigma,
                     const double scale, const double offset);
  double getEnergySPE(const std::vector<double> &mean, const std::vector<double> &sigma,
                      const double scale, const double offset);
  double getEnergyGJ(const std::vector<double> &mean, const std::vector<double> &sigma,
                     const double scale, const double offset);
  double getEnergyGJE(const std::vector<double> &mean, const std::vector<double> &sigma,
                      const double scale, const double offset);
  void setMetaDer(const unsigned index, const double der);
  void getEnergyForceSP(const std::vector<double> &mean, const std::vector<double> &dmean_x, const std::vector<double> &dmean_b);
  void getEnergyForceSPE(const std::vector<double> &mean, const std::vector<double> &dmean_x, const std::vector<double> &dmean_b);
  void getEnergyForceGJ(const std::vector<double> &mean, const std::vector<double> &dmean_x, const std::vector<double> &dmean_b);
  void getEnergyForceGJE(const std::vector<double> &mean, const std::vector<double> &dmean_x, const std::vector<double> &dmean_b);
  void getEnergyForceMIGEN(const std::vector<double> &mean, const std::vector<double> &dmean_x, const std::vector<double> &dmean_b);
  double getCalcData(const unsigned index);
  void get_weights(double &fact, double &var_fact);
  void replica_averaging(const double fact, std::vector<double> &mean, std::vector<double> &dmean_b);
  void get_sigma_mean(const double fact, const double var_fact, const std::vector<double> &mean);
  void do_regression_zero(const std::vector<double> &mean);
  void moveTilde(const std::vector<double> &mean_, double old_energy);
  void moveScaleOffset(const std::vector<double> &mean_, double old_energy);
  void moveSigmas(const std::vector<double> &mean_, double old_energy, const unsigned i, const std::vector<unsigned> &indices, bool breaknow);
  double doMonteCarlo(const std::vector<double> &mean);


public:
  static void registerKeywords( Keywords& keys );
  explicit MetainferenceBase(const ActionOptions&);
  ~MetainferenceBase();
  void Initialise(const unsigned input);
  void Selector();
  unsigned getNarg();
  void setNarg(const unsigned input);
  void setParameters(const std::vector<double>& input);
  void setParameter(const double input);
  void setCalcData(const unsigned index, const double datum);
  void setCalcData(const std::vector<double>& data);
  bool getDoScore();
  unsigned getWstride();
  double getScore();
  void setScore(const double score);
  void setDerivatives();
  double getMetaDer(const unsigned index);
  void writeStatus();
<<<<<<< HEAD
  void turnOnDerivatives();
  unsigned getNumberOfDerivatives() const ;
  void lockRequests();
  void unlockRequests();
  void calculateNumericalDerivatives( ActionWithValue* a );
  void apply();
=======
  void turnOnDerivatives() override;
  unsigned getNumberOfDerivatives() override;
  void lockRequests() override;
  void unlockRequests() override;
  void calculateNumericalDerivatives( ActionWithValue* a ) override;
  void apply() override;
>>>>>>> 5a9bc5a3
  void setArgDerivatives(Value *v, const double &d);
  void setAtomsDerivatives(Value*v, const unsigned i, const Vector&d);
  void setBoxDerivatives(Value*v, const Tensor&d);
};

inline
void MetainferenceBase::setNarg(const unsigned input)
{
  narg = input;
}

inline
bool MetainferenceBase::getDoScore()
{
  return doscore_;
}

inline
unsigned MetainferenceBase::getWstride()
{
  return write_stride_;
}

inline
unsigned MetainferenceBase::getNarg()
{
  return narg;
}

inline
void MetainferenceBase::setMetaDer(const unsigned index, const double der)
{
  metader_[index] = der;
}

inline
double MetainferenceBase::getMetaDer(const unsigned index)
{
  return metader_[index];
}

inline
double MetainferenceBase::getCalcData(const unsigned index)
{
  return calc_data_[index];
}

inline
void MetainferenceBase::setCalcData(const unsigned index, const double datum)
{
  calc_data_[index] = datum;
}

inline
void MetainferenceBase::setCalcData(const std::vector<double>& data)
{
  for(unsigned i=0; i<data.size(); i++) calc_data_[i] = data[i];
}

inline
void MetainferenceBase::setParameters(const std::vector<double>& input) {
  for(unsigned i=0; i<input.size(); i++) parameters.push_back(input[i]);
}

inline
void MetainferenceBase::setParameter(const double input) {
  parameters.push_back(input);
}

inline
void MetainferenceBase::setScore(const double score) {
  valueScore->set(score);
}

inline
void MetainferenceBase::setDerivatives() {
  // Get appropriate number of derivatives
  // Derivatives are first for arguments and then for atoms
  unsigned nder;
  if( getNumberOfAtoms()>0 ) {
    nder = 3*getNumberOfAtoms() + 9 + getNumberOfArguments();
  } else {
    nder = getNumberOfArguments();
  }

  // Resize all derivative arrays
  forces.resize( nder ); forcesToApply.resize( nder );
  for(int i=0; i<getNumberOfComponents(); ++i) getPntrToComponent(i)->resizeDerivatives(nder);
}

inline
void MetainferenceBase::turnOnDerivatives() {
  ActionWithValue::turnOnDerivatives();
}

inline
unsigned MetainferenceBase::getNumberOfDerivatives() const {
  if( getNumberOfAtoms()>0 ) {
    return 3*getNumberOfAtoms() + 9 + getNumberOfArguments();
  }
  return getNumberOfArguments();
}

inline
void MetainferenceBase::lockRequests() {
  ActionAtomistic::lockRequests();
  ActionWithArguments::lockRequests();
}

inline
void MetainferenceBase::unlockRequests() {
  ActionAtomistic::unlockRequests();
  ActionWithArguments::unlockRequests();
}

inline
void MetainferenceBase::calculateNumericalDerivatives( ActionWithValue* a=NULL ) {
  if( getNumberOfArguments()>0 ) {
    ActionWithArguments::calculateNumericalDerivatives( a );
  }
  if( getNumberOfAtoms()>0 ) {
    Matrix<double> save_derivatives( getNumberOfComponents(), getNumberOfArguments() );
    for(int j=0; j<getNumberOfComponents(); ++j) {
      for(unsigned i=0; i<getNumberOfArguments(); ++i) if(getPntrToComponent(j)->hasDerivatives()) save_derivatives(j,i)=getPntrToComponent(j)->getDerivative(i);
    }
    calculateAtomicNumericalDerivatives( a, getNumberOfArguments() );
    for(int j=0; j<getNumberOfComponents(); ++j) {
      for(unsigned i=0; i<getNumberOfArguments(); ++i) if(getPntrToComponent(j)->hasDerivatives()) getPntrToComponent(j)->addDerivative( i, save_derivatives(j,i) );
    }
  }
}

inline
void MetainferenceBase::apply() {
  forcesToApply.assign(forcesToApply.size(),0.0);
  if( getForcesFromValues(forcesToApply) ) {
    unsigned start=0; setForcesOnArguments( 0, forcesToApply, start );
    if( getNumberOfAtoms()>0 ) setForcesOnAtoms( forcesToApply, start );
  }
}

inline
void MetainferenceBase::setArgDerivatives(Value *v, const double &d) {
  v->addDerivative(0,d);
}

inline
void MetainferenceBase::setAtomsDerivatives(Value*v, const unsigned i, const Vector&d) {
  const unsigned noa=getNumberOfArguments();
  v->addDerivative(noa+3*i+0,d[0]);
  v->addDerivative(noa+3*i+1,d[1]);
  v->addDerivative(noa+3*i+2,d[2]);
}

inline
void MetainferenceBase::setBoxDerivatives(Value* v,const Tensor&d) {
  const unsigned noa=getNumberOfArguments();
  const unsigned nat=getNumberOfAtoms();
  v->addDerivative(noa+3*nat+0,d(0,0));
  v->addDerivative(noa+3*nat+1,d(0,1));
  v->addDerivative(noa+3*nat+2,d(0,2));
  v->addDerivative(noa+3*nat+3,d(1,0));
  v->addDerivative(noa+3*nat+4,d(1,1));
  v->addDerivative(noa+3*nat+5,d(1,2));
  v->addDerivative(noa+3*nat+6,d(2,0));
  v->addDerivative(noa+3*nat+7,d(2,1));
  v->addDerivative(noa+3*nat+8,d(2,2));
}


}
}

#endif
<|MERGE_RESOLUTION|>--- conflicted
+++ resolved
@@ -192,21 +192,12 @@
   void setDerivatives();
   double getMetaDer(const unsigned index);
   void writeStatus();
-<<<<<<< HEAD
-  void turnOnDerivatives();
-  unsigned getNumberOfDerivatives() const ;
-  void lockRequests();
-  void unlockRequests();
-  void calculateNumericalDerivatives( ActionWithValue* a );
-  void apply();
-=======
   void turnOnDerivatives() override;
-  unsigned getNumberOfDerivatives() override;
+  unsigned getNumberOfDerivatives() const override;
   void lockRequests() override;
   void unlockRequests() override;
   void calculateNumericalDerivatives( ActionWithValue* a ) override;
   void apply() override;
->>>>>>> 5a9bc5a3
   void setArgDerivatives(Value *v, const double &d);
   void setAtomsDerivatives(Value*v, const unsigned i, const Vector&d);
   void setBoxDerivatives(Value*v, const Tensor&d);
