--- conflicted
+++ resolved
@@ -35,11 +35,7 @@
 - `correlated_data`: you will analyze this data set in exercise 7
 - `weighted_data`: you will analyze this data in exercise 8
 
-<<<<<<< HEAD
-In exercise 8, you will pull everything together by generating a metadynamics trajectory.  This exercise draws together all the ideas from exercises 1-7 by getting you to run a metadynamics simulation and extract the free energy surface.  In the `data` folder, you will thus also find the following files, which 
-=======
 In exercise 9, you will pull everything together by generating a metadynamics trajectory.  This exercise draws together all the ideas from exercises 1-8 by getting you to run a metadynamics simulation and extract the free energy surface.  In the `data` folder, you will thus also find the following files, which 
->>>>>>> 836eeaef
 are the input for the metadynamics simulation:
 
 - in: The input file for simplemd that contains the parameters for the MD simulation.
@@ -231,14 +227,9 @@
 
 \subsection masterclass-21-2-ex-4 Exercise 4: Calculating block averages
 
-<<<<<<< HEAD
 The following PLUMED input splits the CV values into blocks and calculates [an average](https://www.notion.so/Sample-mean-583d58d7001343c68a7956a1b9f19f4b) from each block of data separately.  We can thus use it to get information on 
 [the distribution](https://www.notion.so/The-cumulative-probability-distribution-function-dc346bc8b4f1440b8d075f8c8d2b0f53) that is being 
 sampled when we calculate an average from sets of 500 random variables using the ideas discussed in \ref masterclass-21-2-ex-1.  
-=======
-The following PLUMED input splits the CV values into blocks and calculates an average from each block of data separately.  We can thus use it to get information on the distribution that is being 
-sampled when we calculate an average from sets of 500 random samples using the ideas discussed in \ref masterclass-21-2-ex-1.  
->>>>>>> 836eeaef
 
 \plumedfile
 data: READ FILE=__FILL__ VALUES=__FILL__ 
@@ -426,13 +417,8 @@
 \textrm{var}(\overline{X}) = \frac{\textrm{var}(X)}{N}
 \f] 
 
-<<<<<<< HEAD
 is only valid if the random variables that \f$\overline{X}\f$ is computed from are both identical and [<b>independent</b>](https://www.notion.so/Independence-00fd3064fd3e4aa3b677d7fec6ecedcd).   This expression is thus not valid for 
 correlated data.  To be clear, however, we can still write:
-=======
-is only valid if the random variables that \f$\overline{X}\f$ is computed from are both identical and <b>independent</b>.   This expression is thus not valid for 
-correlated data. The proper way to compute error from correlated series with bootstrapping is discussed at the end of this exercise. To be clear, however, we can still write:
->>>>>>> 836eeaef
 
 \f[
 \mathbb{E}(\overline{X}) = \mathbb{E}(X)
