--- conflicted
+++ resolved
@@ -177,9 +177,5 @@
 For users:
 - New shortcuts are available for selecting protein atoms: `@chi2-#`, `@chi3-#`,`@chi4-#` and `@chi5-#`
 - Fixed performance of \ref CUSTOM when having zero derivatives with respect to some arguments.
-<<<<<<< HEAD
-- New patch for GROMACS 2019.1
-- Module VES: Fixed performance of \ref BF_CUSTOM for basis functions with linear terms (e.g. having zero derivatives). 
-=======
 - New patch for GROMACS 2019.2
->>>>>>> 51095a99
+- Module VES: Fixed performance of \ref BF_CUSTOM for basis functions with linear terms (e.g. having zero derivatives). 